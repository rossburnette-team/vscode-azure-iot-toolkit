{
  "name": "azure-iot-toolkit",
  "displayName": "Azure IoT Toolkit",
  "description": "Interact with Azure IoT Hub, IoT Device Management, IoT Edge Management, IoT Hub Code Snippets",
<<<<<<< HEAD
  "version": "0.5.1",
=======
  "version": "0.5.0",
>>>>>>> 2068218a
  "publisher": "vsciot-vscode",
  "icon": "logo.png",
  "engines": {
    "vscode": "^1.17.0"
  },
  "categories": [
    "Azure",
    "Languages",
    "Snippets"
  ],
  "keywords": [
    "azure",
    "iot",
    "device",
    "IoT Edge",
    "cloud"
  ],
  "activationEvents": [
    "*",
    "onView:iotHubDevices",
    "onCommand:azure-iot-toolkit.sendD2CMessage",
    "onCommand:azure-iot-toolkit.startMonitorIoTHubMessage",
    "onCommand:azure-iot-toolkit.sendC2DMessage",
    "onCommand:azure-iot-toolkit.startMonitorC2DMessage",
    "onCommand:azure-iot-toolkit.listDevice",
    "onCommand:azure-iot-toolkit.createDevice",
    "onCommand:azure-iot-toolkit.deleteDevice",
    "onCommand:azure-iot-toolkit.invokeDeviceMethod",
    "onCommand:azure-iot-toolkit.getDevice",
    "onCommand:azure-iot-toolkit.getDeviceTwin",
    "onCommand:azure-iot-toolkit.updateDeviceTwin",
    "onCommand:azure-iot-toolkit.setIoTHubConnectionString",
    "onCommand:azure-iot-toolkit.refresh",
    "onCommand:azure-iot-toolkit.selectIoTHub",
    "onCommand:azure-iot-toolkit.copyIoTHubConnectionString",
    "onCommand:azure-iot-toolkit.copyDeviceConnectionString",
    "onCommand:azure-iot-toolkit.createEdgeDevice",
    "onCommand:azure-iot-toolkit.createDeployment",
    "onCommand:azure-iot-toolkit.setupEdge",
    "onCommand:azure-iot-toolkit.setupEdgeFromConfig",
    "onCommand:azure-iot-toolkit.startEdge",
    "onCommand:azure-iot-toolkit.stopEdge",
    "onCommand:azure-iot-toolkit.restartEdge",
    "onCommand:azure-iot-toolkit.uninstallEdge",
    "onCommand:azure-iot-toolkit.loginToContainerRegistry",
    "onCommand:azure-iot-toolkit.generateEdgeSetupConfig",
    "onCommand:azure-iot-toolkit.generateEdgeDeploymentConfig",
    "onCommand:azure-iot-toolkit.createIoTHub"
  ],
  "main": "./out/src/extension",
  "contributes": {
    "views": {
      "explorer": [
        {
          "id": "iotHubDevices",
          "name": "IoT Hub Devices"
        }
      ]
    },
    "commands": [
      {
        "command": "azure-iot-toolkit.sendD2CMessage",
        "title": "Send D2C message to IoT Hub",
        "category": "IoT"
      },
      {
        "command": "azure-iot-toolkit.startMonitorIoTHubMessage",
        "title": "Start monitoring D2C message",
        "category": "IoT"
      },
      {
        "command": "azure-iot-toolkit.stopMonitorIoTHubMessage",
        "title": "Stop monitoring D2C message",
        "category": "IoT"
      },
      {
        "command": "azure-iot-toolkit.sendC2DMessage",
        "title": "Send C2D message to device",
        "category": "IoT"
      },
      {
        "command": "azure-iot-toolkit.startMonitorC2DMessage",
        "title": "Start monitoring C2D message",
        "category": "IoT"
      },
      {
        "command": "azure-iot-toolkit.stopMonitorC2DMessage",
        "title": "Stop monitoring C2D message",
        "category": "IoT"
      },
      {
        "command": "azure-iot-toolkit.listDevice",
        "title": "List device",
        "category": "IoT"
      },
      {
        "command": "azure-iot-toolkit.createDevice",
        "title": "Create device",
        "category": "IoT"
      },
      {
        "command": "azure-iot-toolkit.deleteDevice",
        "title": "Delete device",
        "category": "IoT"
      },
      {
        "command": "azure-iot-toolkit.invokeDeviceMethod",
        "title": "Invoke Direct Method",
        "category": "IoT"
      },
      {
        "command": "azure-iot-toolkit.getDevice",
        "title": "Get Device Info",
        "category": "IoT"
      },
      {
        "command": "azure-iot-toolkit.getDeviceTwin",
        "title": "Get Device Twin",
        "category": "IoT"
      },
      {
        "command": "azure-iot-toolkit.updateDeviceTwin",
        "title": "Update Device Twin",
        "category": "IoT"
      },
      {
        "command": "azure-iot-toolkit.setIoTHubConnectionString",
        "title": "Set IoT Hub Connection String",
        "category": "IoT"
      },
      {
        "command": "azure-iot-toolkit.createIoTHub",
        "title": "Create IoT Hub",
        "category": "IoT"
      },
      {
        "command": "azure-iot-toolkit.selectIoTHub",
        "title": "Select IoT Hub",
        "category": "IoT"
      },
      {
        "command": "azure-iot-toolkit.copyIoTHubConnectionString",
        "title": "Copy IoT Hub Connection String",
        "category": "IoT"
      },
      {
        "command": "azure-iot-toolkit.copyDeviceConnectionString",
        "title": "Copy Device Connection String",
        "category": "IoT"
      },
      {
        "command": "azure-iot-toolkit.createEdgeDevice",
        "title": "Create Edge device",
        "category": "Edge"
      },
      {
        "command": "azure-iot-toolkit.createDeployment",
        "title": "Create deployment for Edge device",
        "category": "Edge"
      },
      {
        "command": "azure-iot-toolkit.setupEdge",
        "title": "Setup Edge",
        "category": "Edge"
      },
      {
        "command": "azure-iot-toolkit.setupEdgeFromConfig",
        "title": "Setup Edge using configuration file",
        "category": "Edge"
      },
      {
        "command": "azure-iot-toolkit.startEdge",
        "title": "Start Edge",
        "category": "Edge"
      },
      {
        "command": "azure-iot-toolkit.stopEdge",
        "title": "Stop Edge",
        "category": "Edge"
      },
      {
        "command": "azure-iot-toolkit.restartEdge",
        "title": "Restart Edge",
        "category": "Edge"
      },
      {
        "command": "azure-iot-toolkit.uninstallEdge",
        "title": "Uninstall Edge",
        "category": "Edge"
      },
      {
        "command": "azure-iot-toolkit.loginToContainerRegistry",
        "title": "Log in to container registry",
        "category": "Edge"
      },
      {
        "command": "azure-iot-toolkit.refresh",
        "title": "Refresh",
        "category": "IoT",
        "icon": {
          "light": "resources/light/refresh.svg",
          "dark": "resources/dark/refresh.svg"
        }
      },
      {
        "command": "azure-iot-toolkit.generateEdgeSetupConfig",
        "title": "Generate Edge setup configuration file",
        "category": "Edge"
      },
      {
        "command": "azure-iot-toolkit.generateEdgeDeploymentConfig",
        "title": "Generate Edge deployment manifest",
        "category": "Edge"
      },
      {
        "command": "azure-iot-toolkit.getModuleTwin",
        "title": "Get Module Twin",
        "category": "Edge"
      }
    ],
    "menus": {
      "view/title": [
        {
          "command": "azure-iot-toolkit.refresh",
          "when": "view == iotHubDevices",
          "group": "navigation"
        },
        {
          "command": "azure-iot-toolkit.createIoTHub",
          "when": "view == iotHubDevices",
          "group": "azure-iot-toolkit@0"
        },
        {
          "command": "azure-iot-toolkit.createDevice",
          "when": "view == iotHubDevices",
          "group": "azure-iot-toolkit@1"
        },
        {
          "command": "azure-iot-toolkit.startMonitorIoTHubMessage",
          "when": "view == iotHubDevices",
          "group": "azure-iot-toolkit@2"
        },
        {
          "command": "azure-iot-toolkit.setIoTHubConnectionString",
          "when": "view == iotHubDevices",
          "group": "azure-iot-toolkit@3"
        },
        {
          "command": "azure-iot-toolkit.selectIoTHub",
          "when": "view == iotHubDevices",
          "group": "azure-iot-toolkit@4"
        },
        {
          "command": "azure-iot-toolkit.copyIoTHubConnectionString",
          "when": "view == iotHubDevices",
          "group": "azure-iot-toolkit@5"
        },
        {
          "command": "azure-iot-toolkit.createEdgeDevice",
          "when": "view == iotHubDevices",
          "group": "azure-iot-toolkit-edge@1"
        }
      ],
      "view/item/context": [
        {
          "command": "azure-iot-toolkit.sendD2CMessage",
          "when": "view == iotHubDevices && viewItem == device",
          "group": "azure-iot-toolkit@0"
        },
        {
          "command": "azure-iot-toolkit.startMonitorIoTHubMessage",
          "when": "view == iotHubDevices && viewItem == device",
          "group": "azure-iot-toolkit@1"
        },
        {
          "command": "azure-iot-toolkit.sendC2DMessage",
          "when": "view == iotHubDevices && viewItem == device",
          "group": "azure-iot-toolkit@2"
        },
        {
          "command": "azure-iot-toolkit.startMonitorC2DMessage",
          "when": "view == iotHubDevices && viewItem == device",
          "group": "azure-iot-toolkit@3"
        },
        {
          "command": "azure-iot-toolkit.invokeDeviceMethod",
          "when": "view == iotHubDevices && viewItem == device",
          "group": "azure-iot-toolkit@4"
        },
        {
          "command": "azure-iot-toolkit.getDevice",
          "when": "view == iotHubDevices && viewItem == device",
          "group": "azure-iot-toolkit@5"
        },
        {
          "command": "azure-iot-toolkit.getDeviceTwin",
          "when": "view == iotHubDevices && viewItem == device",
          "group": "azure-iot-toolkit@6"
        },
        {
          "command": "azure-iot-toolkit.copyDeviceConnectionString",
          "when": "view == iotHubDevices && viewItem == device",
          "group": "azure-iot-toolkit@7"
        },
        {
          "command": "azure-iot-toolkit.deleteDevice",
          "when": "view == iotHubDevices && viewItem == device",
          "group": "azure-iot-toolkit@8"
        },
        {
          "command": "azure-iot-toolkit.sendD2CMessage",
          "when": "view == iotHubDevices && viewItem == edge",
          "group": "azure-iot-toolkit@0"
        },
        {
          "command": "azure-iot-toolkit.startMonitorIoTHubMessage",
          "when": "view == iotHubDevices && viewItem == edge",
          "group": "azure-iot-toolkit@1"
        },
        {
          "command": "azure-iot-toolkit.sendC2DMessage",
          "when": "view == iotHubDevices && viewItem == edge",
          "group": "azure-iot-toolkit@2"
        },
        {
          "command": "azure-iot-toolkit.startMonitorC2DMessage",
          "when": "view == iotHubDevices && viewItem == edge",
          "group": "azure-iot-toolkit@3"
        },
        {
          "command": "azure-iot-toolkit.invokeDeviceMethod",
          "when": "view == iotHubDevices && viewItem == edge",
          "group": "azure-iot-toolkit@4"
        },
        {
          "command": "azure-iot-toolkit.getDevice",
          "when": "view == iotHubDevices && viewItem == edge",
          "group": "azure-iot-toolkit@5"
        },
        {
          "command": "azure-iot-toolkit.getDeviceTwin",
          "when": "view == iotHubDevices && viewItem == edge",
          "group": "azure-iot-toolkit@6"
        },
        {
          "command": "azure-iot-toolkit.copyDeviceConnectionString",
          "when": "view == iotHubDevices && viewItem == edge",
          "group": "azure-iot-toolkit@7"
        },
        {
          "command": "azure-iot-toolkit.deleteDevice",
          "when": "view == iotHubDevices && viewItem == edge",
          "group": "azure-iot-toolkit@8"
        },
        {
          "command": "azure-iot-toolkit.createDeployment",
          "when": "view == iotHubDevices && viewItem == edge",
          "group": "azure-iot-toolkit-edge@0"
        },
        {
          "command": "azure-iot-toolkit.setupEdge",
          "when": "view == iotHubDevices && viewItem == edge",
          "group": "azure-iot-toolkit-edge@1"
        },
        {
          "command": "azure-iot-toolkit.generateEdgeSetupConfig",
          "when": "view == iotHubDevices && viewItem == edge",
          "group": "azure-iot-toolkit-edge@2"
        },
        {
          "command": "azure-iot-toolkit.refresh",
          "when": "view == iotHubDevices && viewItem == edge",
          "group": "azure-iot-toolkit-edge@3"
        },
        {
          "command": "azure-iot-toolkit.getModuleTwin",
          "when": "view == iotHubDevices && viewItem == module"
        }
      ],
      "editor/context": [
        {
          "when": "inOutput",
          "command": "azure-iot-toolkit.stopMonitorIoTHubMessage",
          "group": "azure-iot-toolkit@1"
        },
        {
          "when": "inOutput",
          "command": "azure-iot-toolkit.stopMonitorC2DMessage",
          "group": "azure-iot-toolkit@2"
        },
        {
          "when": "resourceFilename == azure-iot-device-twin.json",
          "command": "azure-iot-toolkit.updateDeviceTwin",
          "group": "navigation"
        }
      ],
      "commandPalette": [
        {
          "command": "azure-iot-toolkit.getModuleTwin",
          "when": "never"
        }
      ]
    },
    "configuration": {
      "type": "object",
      "title": "Azure IoT Explorer configuration",
      "properties": {
        "azure-iot-toolkit.deviceConnectionString": {
          "type": "string",
          "default": "<<insert your Device Connection String>>",
          "description": "Device Connection String"
        },
        "azure-iot-toolkit.iotHubConnectionString": {
          "type": "string",
          "default": "<<insert your IoT Hub Connection String>>",
          "description": "IoT Hub Connection String"
        },
        "azure-iot-toolkit.iotHubConsumerGroup": {
          "type": "string",
          "default": "$Default",
          "description": "IoT Hub Consumer Group"
        },
        "azure-iot-toolkit.showVerboseMessage": {
          "type": "boolean",
          "default": false,
          "description": "Whether to show verbose info when monitoring messages."
        },
        "azure-iot-toolkit.iotHubD2CMessageStringify": {
          "type": "boolean",
          "default": false,
          "description": "Whether to stringify device-to-cloud messages."
        },
        "azure-iot-toolkit.showConnectionStringInputBox": {
          "type": "boolean",
          "default": true,
          "description": "Whether to show Connection String Input Box on startup."
        },
        "azure-iot-toolkit.showIoTHubInfo": {
          "type": "boolean",
          "default": true,
          "description": "Whether to show IoT Hub info when IoT Hub Connection String is not set."
        },
        "azure-iot-toolkit.terminalRoot": {
          "type": "string",
          "default": "",
          "description": "(Windows Only) Replace the Windows style drive letter in the command with a Unix style root when using a custom shell as the terminal, like Bash on Windows, Git Bash or Cgywin. Example: For Bash on Windows, setting this to '/mnt/' will replace 'C:\\foo\\bar' with '/mnt/c/foo/bar'"
        }
      }
    },
    "snippets": [
      {
        "language": "javascript",
        "path": "./snippets/javascript.json"
      }
    ]
  },
  "scripts": {
    "vscode:prepublish": "tsc -p ./",
    "compile": "tsc -watch -p ./",
    "postinstall": "node ./node_modules/vscode/bin/install",
    "tslint": "tslint -t verbose src/**/*.ts test/**/*.ts --exclude src/**/*.d.ts",
    "version": "tsc -v",
    "test": "node ./node_modules/vscode/bin/test"
  },
  "devDependencies": {
    "@types/mocha": "^2.2.32",
    "@types/node": "^6.0.40",
    "mocha": "^2.3.3",
    "tslint": "^4.5.1",
    "typescript": "^2.2.1",
    "vscode": "^1.0.0"
  },
  "dependencies": {
    "axios": "^0.16.2",
    "azure-arm-iothub": "^1.1.0-preview",
    "azure-arm-resource": "^2.0.0-preview",
    "azure-event-hubs": "0.0.6",
    "azure-iot-common": "^1.2.1",
    "azure-iot-device": "1.1.7",
    "azure-iot-device-mqtt": "1.1.7",
    "azure-iothub": "^1.1.13",
    "clipboardy": "^1.1.4",
    "fqdn-multi": "^0.1.1",
    "jsonc-parser": "^1.0.0",
    "ms-rest": "^2.2.4",
    "ms-rest-azure": "^2.4.1",
    "strip-json-comments": "^2.0.1",
    "vscode-extension-telemetry": "0.0.8"
  },
  "extensionDependencies": [
    "ms-vscode.azure-account"
  ]
}<|MERGE_RESOLUTION|>--- conflicted
+++ resolved
@@ -2,11 +2,7 @@
   "name": "azure-iot-toolkit",
   "displayName": "Azure IoT Toolkit",
   "description": "Interact with Azure IoT Hub, IoT Device Management, IoT Edge Management, IoT Hub Code Snippets",
-<<<<<<< HEAD
-  "version": "0.5.1",
-=======
   "version": "0.5.0",
->>>>>>> 2068218a
   "publisher": "vsciot-vscode",
   "icon": "logo.png",
   "engines": {
