--- conflicted
+++ resolved
@@ -1,479 +1,474 @@
-// Copyright (c) Microsoft Corporation. All rights reserved.
-// Licensed under the MIT license.
-
-"use strict";
-import { ResultWithHttpResponse } from "azure-iot-common";
-import { ConnectionString as DeviceConnectionString, SharedAccessSignature as DeviceSharedAccessSignature } from "azure-iot-device";
-import { ConnectionString, Registry, SharedAccessSignature, Twin } from "azure-iothub";
-import { ResultWithIncomingMessage } from "azure-iothub/lib/interfaces";
-import * as crypto from "crypto";
-import * as fs from "fs";
-import * as os from "os";
-import * as path from "path";
-import * as vscode from "vscode";
-import { Constants } from "./constants";
-import { DeviceItem } from "./Model/DeviceItem";
-import { ModuleItem } from "./Model/ModuleItem";
-import { CommandNode } from "./Nodes/CommandNode";
-import { InfoNode } from "./Nodes/InfoNode";
-import { INode } from "./Nodes/INode";
-import { TelemetryClient } from "./telemetryClient";
-import iothub = require("azure-iothub");
-
-export class Utility {
-    public static getConfiguration(): vscode.WorkspaceConfiguration {
-        return vscode.workspace.getConfiguration("azure-iot-toolkit");
-    }
-
-    public static async getConnectionString(id: string, name: string, askForConnectionString: boolean = true) {
-        const connectionString = this.getConnectionStringWithId(id);
-        if (!connectionString && askForConnectionString) {
-            return this.setConnectionString(id, name);
-        }
-        return connectionString;
-    }
-
-    public static async setConnectionString(id: string, name: string) {
-        TelemetryClient.sendEvent("General.SetConfig.Popup");
-        return new Promise<string>((resolve, reject) => {
-            let value;
-            const input = vscode.window.createInputBox();
-            input.prompt = name;
-            input.placeholder = Constants.ConnectionStringFormat[id];
-            input.ignoreFocusOut = true;
-            input.onDidAccept(async () => {
-                value = input.value;
-                if (this.isValidConnectionString(id, value)) {
-                    TelemetryClient.sendEvent("General.SetConfig.Done", { Result: "Success" });
-                    let config = Utility.getConfiguration();
-                    await config.update(id, value, true);
-                    resolve(value);
-                    input.dispose();
-                } else {
-                    TelemetryClient.sendEvent("General.SetConfig.Done", { Result: "Fail" });
-                    vscode.commands.executeCommand("markdown.showPreview", vscode.Uri.file(Constants.ExtensionContext.asAbsolutePath(path.join("resources", "iot-hub-connection-string.md"))));
-                    input.validationMessage = `The format should be "${Constants.ConnectionStringFormat[id]}"`;
-                }
-            });
-            input.onDidHide(() => {
-                resolve();
-                input.dispose();
-                if (!value) {
-                    this.showIoTHubInformationMessage();
-                }
-            });
-            input.show();
-        });
-    }
-
-    public static getConnectionStringWithId(id: string) {
-        let config = Utility.getConfiguration();
-        let configValue = config.get<string>(id);
-        if (!this.isValidConnectionString(id, configValue)) {
-            return null;
-        }
-        return configValue;
-    }
-
-    public static getConfig<T>(id: string): T {
-        let config = Utility.getConfiguration();
-        return config.get<T>(id);
-    }
-
-    public static getHostName(iotHubConnectionString: string): string {
-        let result = /^HostName=([^=]+);/.exec(iotHubConnectionString);
-        return result ? result[1] : "";
-    }
-
-    public static getPostfixFromHostName(hostName: string): string {
-        let result = /^[^.]+\.(.+)$/.exec(hostName);
-        return result ? result[1] : "";
-    }
-
-    public static hash(data: string): string {
-        return crypto.createHash("sha256").update(data).digest("hex");
-    }
-
-    public static generateSasTokenForService(iotHubConnectionString: string, expiryInHours = 1): string {
-        const connectionString = ConnectionString.parse(iotHubConnectionString);
-        const expiry = Math.floor(Date.now() / 1000) + expiryInHours * 60 * 60;
-        return SharedAccessSignature.create(connectionString.HostName, connectionString.SharedAccessKeyName, connectionString.SharedAccessKey, expiry).toString();
-    }
-
-    public static generateSasTokenForDevice(deviceConnectionString: string, expiryInHours = 1): string {
-        const connectionString = DeviceConnectionString.parse(deviceConnectionString);
-        const expiry = Math.floor(Date.now() / 1000) + expiryInHours * 60 * 60;
-        return DeviceSharedAccessSignature.create(connectionString.HostName, connectionString.DeviceId, connectionString.SharedAccessKey, expiry).toString();
-    }
-
-    public static adjustTerminalCommand(command: string): string {
-        return (os.platform() === "linux" || os.platform() === "darwin") ? `sudo ${command}` : command;
-    }
-
-    public static adjustFilePath(filePath: string): string {
-        if (os.platform() !== "win32") {
-            return filePath;
-        }
-        const windowsShell = vscode.workspace.getConfiguration("terminal").get<string>("integrated.shell.windows");
-        if (!windowsShell) {
-            return filePath;
-        }
-        const terminalRoot = Utility.getConfiguration().get<string>("terminalRoot");
-        if (terminalRoot) {
-            return filePath.replace(/^([A-Za-z]):/, (match, p1) => `${terminalRoot}${p1.toLowerCase()}`).replace(/\\/g, "/");
-        }
-        let winshellLowercase = windowsShell.toLowerCase();
-        if (winshellLowercase.indexOf("bash") > -1 && winshellLowercase.indexOf("git") > -1) {
-            // Git Bash
-            return filePath.replace(/^([A-Za-z]):/, (match, p1) => `/${p1.toLowerCase()}`).replace(/\\/g, "/");
-        }
-        if (winshellLowercase.indexOf("bash") > -1 && winshellLowercase.indexOf("windows") > -1) {
-            // Bash on Ubuntu on Windows
-            return filePath.replace(/^([A-Za-z]):/, (match, p1) => `/mnt/${p1.toLowerCase()}`).replace(/\\/g, "/");
-        }
-        return filePath;
-    }
-
-    public static getDefaultPath(filename?: string): vscode.Uri {
-        if (filename) {
-            const defaultPath: string = vscode.workspace.workspaceFolders ? path.join(vscode.workspace.workspaceFolders[0].uri.fsPath, filename) : `*/${filename}`;
-            return vscode.Uri.file(defaultPath);
-        } else {
-            return vscode.workspace.workspaceFolders ? vscode.workspace.workspaceFolders[0].uri : undefined;
-        }
-    }
-
-    public static writeFile(filePath: vscode.Uri, content: string): void {
-        fs.writeFile(filePath.fsPath, content, (err) => {
-            if (err) {
-                vscode.window.showErrorMessage(err.message);
-                return;
-            }
-            vscode.window.showTextDocument(filePath);
-        });
-    }
-
-    public static async getModuleItems(iotHubConnectionString: string, deviceItem: DeviceItem, context: vscode.ExtensionContext) {
-        const modules = await Utility.getModules(iotHubConnectionString, deviceItem.deviceId);
-        return modules.map((module) => {
-            const isConnected = module.connectionState === "Connected";
-            const state = isConnected ? "on" : "off";
-            const iconPath = context.asAbsolutePath(path.join("resources", `module-${state}.svg`));
-            return new ModuleItem(deviceItem, module.moduleId, module.connectionString, null, iconPath, "module");
-        });
-    }
-
-    public static async getModuleItemsForEdge(iotHubConnectionString: string, deviceItem: DeviceItem, context: vscode.ExtensionContext) {
-        /**
-         * modules: contains connection state of each module
-         * edgeAgent.properties.reported: contains runtime status of each module
-         */
-        const [modules, edgeAgent] = await Promise.all([
-            Utility.getModules(iotHubConnectionString, deviceItem.deviceId),
-            Utility.getModuleTwin(iotHubConnectionString, deviceItem.deviceId, "$edgeAgent"),
-        ]);
-        const desiredTwin = (edgeAgent as any).properties.desired;
-        const reportedTwin = (edgeAgent as any).properties.reported;
-
-        return modules.map((module) => {
-            let isConnected = module.connectionState === "Connected";
-            // Due to https://github.com/Azure/iotedge/issues/39, use $edgeAgent's connectionState for $edgeHub as workaround
-            if (module.moduleId === "$edgeHub") {
-                isConnected = (edgeAgent as any).connectionState === "Connected";
-            }
-            const state = isConnected ? "on" : "off";
-            const iconPath = context.asAbsolutePath(path.join("resources", `module-${state}.svg`));
-            if (module.moduleId.startsWith("$")) {
-                const moduleId = module.moduleId.substring(1);
-                if (desiredTwin.systemModules && desiredTwin.systemModules[moduleId]) {
-                    return new ModuleItem(deviceItem, module.moduleId, module.connectionString,
-                        isConnected && reportedTwin ? this.getModuleRuntimeStatus(moduleId, reportedTwin.systemModules) : undefined, iconPath, "edge-module");
-                }
-            } else {
-                if (desiredTwin.modules && desiredTwin.modules[module.moduleId]) {
-                    return new ModuleItem(deviceItem, module.moduleId, module.connectionString,
-                        isConnected && reportedTwin ? this.getModuleRuntimeStatus(module.moduleId, reportedTwin.modules) : undefined, iconPath, "edge-module");
-                }
-            }
-            const moduleType = module.moduleId.startsWith("$") ? "edge-module" : "module";
-            // If Module Id starts with "$", then it is a IoT Edge System Module.
-            // Otherwise, if a Module does not exist in desired properties of edgeAgent, then it is a Module Identity.
-            return new ModuleItem(deviceItem, module.moduleId, module.connectionString, null, iconPath, moduleType);
-        }).filter((module) => module);
-    }
-
-    public static async getModules(iotHubConnectionString: string, deviceId: string): Promise<any[]> {
-        const registry: Registry = Registry.fromConnectionString(iotHubConnectionString);
-        const hostName: string = Utility.getHostName(iotHubConnectionString);
-
-        return new Promise<any[]>((resolve, reject) => {
-            registry.getModulesOnDevice(deviceId, (err, modules) => {
-                if (err) {
-                    reject(err);
-                } else {
-                    resolve(modules.map((module) => {
-                        if (module.authentication.symmetricKey.primaryKey) {
-                            (module as any).connectionString = Utility.createModuleConnectionString(hostName, deviceId, module.moduleId, module.authentication.symmetricKey.primaryKey);
-                        }
-                        return module;
-                    }));
-                }
-            });
-        });
-    }
-
-    public static async getModuleTwin(iotHubConnectionString: string, deviceId: string, moduleId: string): Promise<Twin> {
-        const registry: Registry = Registry.fromConnectionString(iotHubConnectionString);
-        return ((await registry.getModuleTwin(deviceId, moduleId)) as ResultWithHttpResponse<Twin>).responseBody;
-    }
-
-    public static async updateModuleTwin(iotHubConnectionString: string, deviceId: string, moduleId: string, twin: any): Promise<void> {
-        const registry: Registry = Registry.fromConnectionString(iotHubConnectionString);
-        await registry.updateModuleTwin(deviceId, moduleId, twin, "*");
-    }
-
-    public static async readFromActiveFile(fileName: string): Promise<string> {
-        const activeTextEditor = vscode.window.activeTextEditor;
-        if (!activeTextEditor || !activeTextEditor.document || path.basename(activeTextEditor.document.fileName) !== fileName) {
-            vscode.window.showWarningMessage(`Please open ${fileName} and try again.`);
-            return "";
-        }
-        const document = activeTextEditor.document;
-        await document.save();
-        return document.getText();
-    }
-
-    public static writeJson(filePath: string, data) {
-        const directory = path.dirname(filePath);
-        if (!fs.existsSync(directory)) {
-            fs.mkdirSync(directory);
-        }
-        fs.writeFileSync(filePath, `${JSON.stringify(data, null, 4)}`);
-    }
-
-    public static async getInputDevice(deviceItem: DeviceItem, eventName: string, onlyEdgeDevice: boolean = false, iotHubConnectionString?: string): Promise<DeviceItem> {
-        if (!deviceItem) {
-            if (eventName) {
-                TelemetryClient.sendEvent(eventName, { entry: "commandPalette" });
-            }
-            if (!iotHubConnectionString) {
-                iotHubConnectionString = await Utility.getConnectionString(Constants.IotHubConnectionStringKey, Constants.IotHubConnectionStringTitle);
-                if (!iotHubConnectionString) {
-                    return null;
-                }
-            }
-
-            const deviceList: Promise<DeviceItem[]> = Utility.getFilteredDeviceList(iotHubConnectionString, onlyEdgeDevice);
-            deviceItem = await vscode.window.showQuickPick(deviceList, { placeHolder: "Select an IoT Hub device" });
-            return deviceItem;
-        } else {
-            if (eventName) {
-                TelemetryClient.sendEvent(eventName, { entry: "contextMenu", deviceType: deviceItem.contextValue });
-            }
-            return deviceItem;
-        }
-    }
-
-    public static async getDeviceList(iotHubConnectionString: string, context?: vscode.ExtensionContext): Promise<DeviceItem[]> {
-        const [deviceList, edgeDeviceIdSet] = await Promise.all([Utility.getIoTDeviceList(iotHubConnectionString), Utility.getEdgeDeviceIdSet(iotHubConnectionString)]);
-        return deviceList.map((device) => {
-            const state: string = device.connectionState.toString() === "Connected" ? "on" : "off";
-            let deviceType: string;
-            if (edgeDeviceIdSet.has(device.deviceId)) {
-                deviceType = "edge";
-                device.contextValue = "edge";
-            } else {
-                deviceType = "device";
-            }
-            if (context) {
-                device.iconPath = context.asAbsolutePath(path.join("resources", `${deviceType}-${state}.svg`));
-            }
-            return device;
-        });
-    }
-
-    public static async getNoneEdgeDeviceIdList(iotHubConnectionString: string): Promise<string[]> {
-        const noneEdgeDevices = await this.queryDeviceTwins(iotHubConnectionString, false);
-        const deviceIdList = [];
-        for (const noneEdgeDevice of noneEdgeDevices) {
-            deviceIdList.push(noneEdgeDevice.deviceId);
-        }
-
-        return deviceIdList;
-    }
-
-    public static isValidTargetCondition(value: string): boolean {
-        return /^(\*|((deviceId|tags\..+|properties\.reported\..+).*=.+))$/.test(value);
-    }
-
-    public static getResourceGroupNameFromId(resourceId: string): string {
-        let result = /resourceGroups\/([^/]+)\//.exec(resourceId);
-        return result[1];
-    }
-
-    public static createModuleConnectionString(hostName: string, deviceId: string, moduleId: string, sharedAccessKey: string): string {
-        return `HostName=${hostName};DeviceId=${deviceId};ModuleId=${moduleId};SharedAccessKey=${sharedAccessKey}`;
-    }
-
-    public static getDefaultTreeItems(): INode[] {
-        TelemetryClient.sendEvent("General.Load.DefaultTreeItems");
-        const items = [];
-        items.push(new CommandNode("-> Set IoT Hub Connection String", "azure-iot-toolkit.setIoTHubConnectionString"));
-        items.push(new CommandNode("-> Select IoT Hub", "azure-iot-toolkit.selectIoTHub"));
-        items.push(new CommandNode("-> Create IoT Hub", "azure-iot-toolkit.createIoTHub"));
-        return items;
-    }
-
-    public static getErrorMessageTreeItems(item: string, error: string): INode[] {
-        const items = [];
-        items.push(new InfoNode(`Failed to list ${item}`));
-        items.push(new InfoNode(`Error: ${error}`));
-        items.push(new InfoNode(`Try another IoT Hub?`));
-        items.push(...this.getDefaultTreeItems());
-        return items;
-    }
-
-    public static parseReportedSamplingMode(twin: any): boolean {
-        if (twin.properties.reported[Constants.DISTRIBUTED_TWIN_NAME].sampling_mode === undefined) {
-            return undefined;
-        }
-
-        return twin.properties.reported[Constants.DISTRIBUTED_TWIN_NAME].sampling_mode > 1;
-    }
-
-    public static parseReportedSamplingRate(twin: any): number {
-        return twin.properties.reported[Constants.DISTRIBUTED_TWIN_NAME].sampling_rate;
-    }
-
-    public static parseDesiredSamplingMode(twin: any): boolean {
-        if (twin.properties.desired[Constants.DISTRIBUTED_TWIN_NAME].sampling_mode === undefined) {
-            return undefined;
-        }
-
-        return twin.properties.desired[Constants.DISTRIBUTED_TWIN_NAME].sampling_mode > 1;
-    }
-
-    public static parseDesiredSamplingRate(twin: any): number {
-        return twin.properties.desired[Constants.DISTRIBUTED_TWIN_NAME].sampling_rate;
-    }
-
-    public static async getTwin(registry: iothub.Registry, deviceId: string): Promise<any> {
-        return new Promise((resolve, reject) => {
-            registry.getTwin(deviceId, async (err, twin) => {
-                if (err) {
-                    reject(err.message);
-                } else {
-                    resolve(twin);
-                }
-            });
-        });
-    }
-
-    private static async getFilteredDeviceList(iotHubConnectionString: string, onlyEdgeDevice: boolean): Promise<DeviceItem[]> {
-        if (onlyEdgeDevice) {
-            const [deviceList, edgeDeviceIdSet] = await Promise.all([Utility.getIoTDeviceList(iotHubConnectionString), Utility.getEdgeDeviceIdSet(iotHubConnectionString)]);
-            return deviceList.filter((device) => edgeDeviceIdSet.has(device.deviceId));
-        } else {
-            return Utility.getIoTDeviceList(iotHubConnectionString);
-        }
-    }
-
-    private static async getIoTDeviceList(iotHubConnectionString: string): Promise<DeviceItem[]> {
-        if (!iotHubConnectionString) {
-            return null;
-        }
-
-        const registry: Registry = Registry.fromConnectionString(iotHubConnectionString);
-        const devices: DeviceItem[] = [];
-        const hostName: string = Utility.getHostName(iotHubConnectionString);
-
-        return new Promise<DeviceItem[]>((resolve, reject) => {
-            registry.list((err, deviceList) => {
-                if (err) {
-                    reject(err);
-                } else {
-                    deviceList.forEach((device, index) => {
-                        let deviceConnectionString: string = "";
-                        if (device.authentication.SymmetricKey.primaryKey != null) {
-                            deviceConnectionString = DeviceConnectionString.createWithSharedAccessKey(hostName, device.deviceId,
-                                device.authentication.SymmetricKey.primaryKey);
-                        } else if (device.authentication.x509Thumbprint.primaryThumbprint != null) {
-                            deviceConnectionString = DeviceConnectionString.createWithX509Certificate(hostName, device.deviceId);
-                        }
-                        devices.push(new DeviceItem(device.deviceId,
-                            deviceConnectionString,
-                            null,
-                            device.connectionState.toString(),
-                            null));
-                    });
-                    resolve(devices.sort((a: DeviceItem, b: DeviceItem) => { return a.deviceId.localeCompare(b.deviceId); }));
-                }
-            });
-        });
-    }
-
-    private static async getEdgeDeviceIdSet(iotHubConnectionString: string): Promise<Set<string>> {
-        const edgeDevices = await Utility.queryDeviceTwins(iotHubConnectionString, true);
-        const set = new Set<string>();
-        for (const edgeDevice of edgeDevices) {
-            set.add(edgeDevice.deviceId);
-        }
-        return set;
-    }
-
-    private static async queryDeviceTwins(iotHubConnectionString: string, isEdge: boolean): Promise<Twin[]> {
-        const registry: Registry = Registry.fromConnectionString(iotHubConnectionString);
-<<<<<<< HEAD
-        const query = registry.createQuery("SELECT * FROM DEVICES where capabilities.iotEdge=" + isEdge);
-        return ((await query.nextAsTwin(null)) as ResultWithIncomingMessage<Twin[]>).result;
-=======
-        const query = registry.createQuery("SELECT * FROM DEVICES where capabilities.iotEdge=true");
-        return ((await query.nextAsTwin()) as ResultWithIncomingMessage<Twin[]>).result;
->>>>>>> c9c7b713
-    }
-
-    private static showIoTHubInformationMessage(): void {
-        let config = Utility.getConfiguration();
-        let showIoTHubInfo = config.get<boolean>(Constants.ShowIoTHubInfoKey);
-        if (showIoTHubInfo) {
-            const GoToAzureRegistrationPage = "Go to Azure registration page";
-            const GoToAzureIoTHubPage = "Go to Azure IoT Hub page";
-            const DoNotShowAgain = "Don't show again";
-            vscode.window.showInformationMessage("Don't have Azure IoT Hub? Register a free Azure account to get a free one.",
-                GoToAzureRegistrationPage, GoToAzureIoTHubPage, DoNotShowAgain).then((selection) => {
-                    switch (selection) {
-                        case GoToAzureRegistrationPage:
-                            vscode.commands.executeCommand("vscode.open",
-                                vscode.Uri.parse(`https://azure.microsoft.com/en-us/free/?WT.mc_id=${Constants.CampaignID}`));
-                            TelemetryClient.sendEvent("General.Open.AzureRegistrationPage");
-                            break;
-                        case GoToAzureIoTHubPage:
-                            vscode.commands.executeCommand("vscode.open",
-                                vscode.Uri.parse(`https://docs.microsoft.com/en-us/azure/iot-hub/iot-hub-get-started?WT.mc_id=${Constants.CampaignID}`));
-                            TelemetryClient.sendEvent("General.Open.AzureIoTHubPage");
-                            break;
-                        case DoNotShowAgain:
-                            config.update(Constants.ShowIoTHubInfoKey, false, true);
-                            TelemetryClient.sendEvent("General.IoTHubInfo.DoNotShowAgain");
-                            break;
-                        default:
-                    }
-                });
-        }
-    }
-
-    private static isValidConnectionString(id: string, value: string): boolean {
-        if (!value) {
-            return false;
-        }
-        return Constants.ConnectionStringRegex[id].test(value);
-    }
-
-    private static getModuleRuntimeStatus(moduleId: string, modules): string {
-        if (modules && modules[moduleId]) {
-            return modules[moduleId].runtimeStatus;
-        } else {
-            return undefined;
-        }
-    }
-}
+// Copyright (c) Microsoft Corporation. All rights reserved.
+// Licensed under the MIT license.
+
+"use strict";
+import { ResultWithHttpResponse } from "azure-iot-common";
+import { ConnectionString as DeviceConnectionString, SharedAccessSignature as DeviceSharedAccessSignature } from "azure-iot-device";
+import { ConnectionString, Registry, SharedAccessSignature, Twin } from "azure-iothub";
+import { ResultWithIncomingMessage } from "azure-iothub/lib/interfaces";
+import * as crypto from "crypto";
+import * as fs from "fs";
+import * as os from "os";
+import * as path from "path";
+import * as vscode from "vscode";
+import { Constants } from "./constants";
+import { DeviceItem } from "./Model/DeviceItem";
+import { ModuleItem } from "./Model/ModuleItem";
+import { CommandNode } from "./Nodes/CommandNode";
+import { InfoNode } from "./Nodes/InfoNode";
+import { INode } from "./Nodes/INode";
+import { TelemetryClient } from "./telemetryClient";
+import iothub = require("azure-iothub");
+
+export class Utility {
+    public static getConfiguration(): vscode.WorkspaceConfiguration {
+        return vscode.workspace.getConfiguration("azure-iot-toolkit");
+    }
+
+    public static async getConnectionString(id: string, name: string, askForConnectionString: boolean = true) {
+        const connectionString = this.getConnectionStringWithId(id);
+        if (!connectionString && askForConnectionString) {
+            return this.setConnectionString(id, name);
+        }
+        return connectionString;
+    }
+
+    public static async setConnectionString(id: string, name: string) {
+        TelemetryClient.sendEvent("General.SetConfig.Popup");
+        return new Promise<string>((resolve, reject) => {
+            let value;
+            const input = vscode.window.createInputBox();
+            input.prompt = name;
+            input.placeholder = Constants.ConnectionStringFormat[id];
+            input.ignoreFocusOut = true;
+            input.onDidAccept(async () => {
+                value = input.value;
+                if (this.isValidConnectionString(id, value)) {
+                    TelemetryClient.sendEvent("General.SetConfig.Done", { Result: "Success" });
+                    let config = Utility.getConfiguration();
+                    await config.update(id, value, true);
+                    resolve(value);
+                    input.dispose();
+                } else {
+                    TelemetryClient.sendEvent("General.SetConfig.Done", { Result: "Fail" });
+                    vscode.commands.executeCommand("markdown.showPreview", vscode.Uri.file(Constants.ExtensionContext.asAbsolutePath(path.join("resources", "iot-hub-connection-string.md"))));
+                    input.validationMessage = `The format should be "${Constants.ConnectionStringFormat[id]}"`;
+                }
+            });
+            input.onDidHide(() => {
+                resolve();
+                input.dispose();
+                if (!value) {
+                    this.showIoTHubInformationMessage();
+                }
+            });
+            input.show();
+        });
+    }
+
+    public static getConnectionStringWithId(id: string) {
+        let config = Utility.getConfiguration();
+        let configValue = config.get<string>(id);
+        if (!this.isValidConnectionString(id, configValue)) {
+            return null;
+        }
+        return configValue;
+    }
+
+    public static getConfig<T>(id: string): T {
+        let config = Utility.getConfiguration();
+        return config.get<T>(id);
+    }
+
+    public static getHostName(iotHubConnectionString: string): string {
+        let result = /^HostName=([^=]+);/.exec(iotHubConnectionString);
+        return result ? result[1] : "";
+    }
+
+    public static getPostfixFromHostName(hostName: string): string {
+        let result = /^[^.]+\.(.+)$/.exec(hostName);
+        return result ? result[1] : "";
+    }
+
+    public static hash(data: string): string {
+        return crypto.createHash("sha256").update(data).digest("hex");
+    }
+
+    public static generateSasTokenForService(iotHubConnectionString: string, expiryInHours = 1): string {
+        const connectionString = ConnectionString.parse(iotHubConnectionString);
+        const expiry = Math.floor(Date.now() / 1000) + expiryInHours * 60 * 60;
+        return SharedAccessSignature.create(connectionString.HostName, connectionString.SharedAccessKeyName, connectionString.SharedAccessKey, expiry).toString();
+    }
+
+    public static generateSasTokenForDevice(deviceConnectionString: string, expiryInHours = 1): string {
+        const connectionString = DeviceConnectionString.parse(deviceConnectionString);
+        const expiry = Math.floor(Date.now() / 1000) + expiryInHours * 60 * 60;
+        return DeviceSharedAccessSignature.create(connectionString.HostName, connectionString.DeviceId, connectionString.SharedAccessKey, expiry).toString();
+    }
+
+    public static adjustTerminalCommand(command: string): string {
+        return (os.platform() === "linux" || os.platform() === "darwin") ? `sudo ${command}` : command;
+    }
+
+    public static adjustFilePath(filePath: string): string {
+        if (os.platform() !== "win32") {
+            return filePath;
+        }
+        const windowsShell = vscode.workspace.getConfiguration("terminal").get<string>("integrated.shell.windows");
+        if (!windowsShell) {
+            return filePath;
+        }
+        const terminalRoot = Utility.getConfiguration().get<string>("terminalRoot");
+        if (terminalRoot) {
+            return filePath.replace(/^([A-Za-z]):/, (match, p1) => `${terminalRoot}${p1.toLowerCase()}`).replace(/\\/g, "/");
+        }
+        let winshellLowercase = windowsShell.toLowerCase();
+        if (winshellLowercase.indexOf("bash") > -1 && winshellLowercase.indexOf("git") > -1) {
+            // Git Bash
+            return filePath.replace(/^([A-Za-z]):/, (match, p1) => `/${p1.toLowerCase()}`).replace(/\\/g, "/");
+        }
+        if (winshellLowercase.indexOf("bash") > -1 && winshellLowercase.indexOf("windows") > -1) {
+            // Bash on Ubuntu on Windows
+            return filePath.replace(/^([A-Za-z]):/, (match, p1) => `/mnt/${p1.toLowerCase()}`).replace(/\\/g, "/");
+        }
+        return filePath;
+    }
+
+    public static getDefaultPath(filename?: string): vscode.Uri {
+        if (filename) {
+            const defaultPath: string = vscode.workspace.workspaceFolders ? path.join(vscode.workspace.workspaceFolders[0].uri.fsPath, filename) : `*/${filename}`;
+            return vscode.Uri.file(defaultPath);
+        } else {
+            return vscode.workspace.workspaceFolders ? vscode.workspace.workspaceFolders[0].uri : undefined;
+        }
+    }
+
+    public static writeFile(filePath: vscode.Uri, content: string): void {
+        fs.writeFile(filePath.fsPath, content, (err) => {
+            if (err) {
+                vscode.window.showErrorMessage(err.message);
+                return;
+            }
+            vscode.window.showTextDocument(filePath);
+        });
+    }
+
+    public static async getModuleItems(iotHubConnectionString: string, deviceItem: DeviceItem, context: vscode.ExtensionContext) {
+        const modules = await Utility.getModules(iotHubConnectionString, deviceItem.deviceId);
+        return modules.map((module) => {
+            const isConnected = module.connectionState === "Connected";
+            const state = isConnected ? "on" : "off";
+            const iconPath = context.asAbsolutePath(path.join("resources", `module-${state}.svg`));
+            return new ModuleItem(deviceItem, module.moduleId, module.connectionString, null, iconPath, "module");
+        });
+    }
+
+    public static async getModuleItemsForEdge(iotHubConnectionString: string, deviceItem: DeviceItem, context: vscode.ExtensionContext) {
+        /**
+         * modules: contains connection state of each module
+         * edgeAgent.properties.reported: contains runtime status of each module
+         */
+        const [modules, edgeAgent] = await Promise.all([
+            Utility.getModules(iotHubConnectionString, deviceItem.deviceId),
+            Utility.getModuleTwin(iotHubConnectionString, deviceItem.deviceId, "$edgeAgent"),
+        ]);
+        const desiredTwin = (edgeAgent as any).properties.desired;
+        const reportedTwin = (edgeAgent as any).properties.reported;
+
+        return modules.map((module) => {
+            let isConnected = module.connectionState === "Connected";
+            // Due to https://github.com/Azure/iotedge/issues/39, use $edgeAgent's connectionState for $edgeHub as workaround
+            if (module.moduleId === "$edgeHub") {
+                isConnected = (edgeAgent as any).connectionState === "Connected";
+            }
+            const state = isConnected ? "on" : "off";
+            const iconPath = context.asAbsolutePath(path.join("resources", `module-${state}.svg`));
+            if (module.moduleId.startsWith("$")) {
+                const moduleId = module.moduleId.substring(1);
+                if (desiredTwin.systemModules && desiredTwin.systemModules[moduleId]) {
+                    return new ModuleItem(deviceItem, module.moduleId, module.connectionString,
+                        isConnected && reportedTwin ? this.getModuleRuntimeStatus(moduleId, reportedTwin.systemModules) : undefined, iconPath, "edge-module");
+                }
+            } else {
+                if (desiredTwin.modules && desiredTwin.modules[module.moduleId]) {
+                    return new ModuleItem(deviceItem, module.moduleId, module.connectionString,
+                        isConnected && reportedTwin ? this.getModuleRuntimeStatus(module.moduleId, reportedTwin.modules) : undefined, iconPath, "edge-module");
+                }
+            }
+            const moduleType = module.moduleId.startsWith("$") ? "edge-module" : "module";
+            // If Module Id starts with "$", then it is a IoT Edge System Module.
+            // Otherwise, if a Module does not exist in desired properties of edgeAgent, then it is a Module Identity.
+            return new ModuleItem(deviceItem, module.moduleId, module.connectionString, null, iconPath, moduleType);
+        }).filter((module) => module);
+    }
+
+    public static async getModules(iotHubConnectionString: string, deviceId: string): Promise<any[]> {
+        const registry: Registry = Registry.fromConnectionString(iotHubConnectionString);
+        const hostName: string = Utility.getHostName(iotHubConnectionString);
+
+        return new Promise<any[]>((resolve, reject) => {
+            registry.getModulesOnDevice(deviceId, (err, modules) => {
+                if (err) {
+                    reject(err);
+                } else {
+                    resolve(modules.map((module) => {
+                        if (module.authentication.symmetricKey.primaryKey) {
+                            (module as any).connectionString = Utility.createModuleConnectionString(hostName, deviceId, module.moduleId, module.authentication.symmetricKey.primaryKey);
+                        }
+                        return module;
+                    }));
+                }
+            });
+        });
+    }
+
+    public static async getModuleTwin(iotHubConnectionString: string, deviceId: string, moduleId: string): Promise<Twin> {
+        const registry: Registry = Registry.fromConnectionString(iotHubConnectionString);
+        return ((await registry.getModuleTwin(deviceId, moduleId)) as ResultWithHttpResponse<Twin>).responseBody;
+    }
+
+    public static async updateModuleTwin(iotHubConnectionString: string, deviceId: string, moduleId: string, twin: any): Promise<void> {
+        const registry: Registry = Registry.fromConnectionString(iotHubConnectionString);
+        await registry.updateModuleTwin(deviceId, moduleId, twin, "*");
+    }
+
+    public static async readFromActiveFile(fileName: string): Promise<string> {
+        const activeTextEditor = vscode.window.activeTextEditor;
+        if (!activeTextEditor || !activeTextEditor.document || path.basename(activeTextEditor.document.fileName) !== fileName) {
+            vscode.window.showWarningMessage(`Please open ${fileName} and try again.`);
+            return "";
+        }
+        const document = activeTextEditor.document;
+        await document.save();
+        return document.getText();
+    }
+
+    public static writeJson(filePath: string, data) {
+        const directory = path.dirname(filePath);
+        if (!fs.existsSync(directory)) {
+            fs.mkdirSync(directory);
+        }
+        fs.writeFileSync(filePath, `${JSON.stringify(data, null, 4)}`);
+    }
+
+    public static async getInputDevice(deviceItem: DeviceItem, eventName: string, onlyEdgeDevice: boolean = false, iotHubConnectionString?: string): Promise<DeviceItem> {
+        if (!deviceItem) {
+            if (eventName) {
+                TelemetryClient.sendEvent(eventName, { entry: "commandPalette" });
+            }
+            if (!iotHubConnectionString) {
+                iotHubConnectionString = await Utility.getConnectionString(Constants.IotHubConnectionStringKey, Constants.IotHubConnectionStringTitle);
+                if (!iotHubConnectionString) {
+                    return null;
+                }
+            }
+
+            const deviceList: Promise<DeviceItem[]> = Utility.getFilteredDeviceList(iotHubConnectionString, onlyEdgeDevice);
+            deviceItem = await vscode.window.showQuickPick(deviceList, { placeHolder: "Select an IoT Hub device" });
+            return deviceItem;
+        } else {
+            if (eventName) {
+                TelemetryClient.sendEvent(eventName, { entry: "contextMenu", deviceType: deviceItem.contextValue });
+            }
+            return deviceItem;
+        }
+    }
+
+    public static async getDeviceList(iotHubConnectionString: string, context?: vscode.ExtensionContext): Promise<DeviceItem[]> {
+        const [deviceList, edgeDeviceIdSet] = await Promise.all([Utility.getIoTDeviceList(iotHubConnectionString), Utility.getEdgeDeviceIdSet(iotHubConnectionString)]);
+        return deviceList.map((device) => {
+            const state: string = device.connectionState.toString() === "Connected" ? "on" : "off";
+            let deviceType: string;
+            if (edgeDeviceIdSet.has(device.deviceId)) {
+                deviceType = "edge";
+                device.contextValue = "edge";
+            } else {
+                deviceType = "device";
+            }
+            if (context) {
+                device.iconPath = context.asAbsolutePath(path.join("resources", `${deviceType}-${state}.svg`));
+            }
+            return device;
+        });
+    }
+
+    public static async getNoneEdgeDeviceIdList(iotHubConnectionString: string): Promise<string[]> {
+        const noneEdgeDevices = await this.queryDeviceTwins(iotHubConnectionString, false);
+        const deviceIdList = [];
+        for (const noneEdgeDevice of noneEdgeDevices) {
+            deviceIdList.push(noneEdgeDevice.deviceId);
+        }
+
+        return deviceIdList;
+    }
+
+    public static isValidTargetCondition(value: string): boolean {
+        return /^(\*|((deviceId|tags\..+|properties\.reported\..+).*=.+))$/.test(value);
+    }
+
+    public static getResourceGroupNameFromId(resourceId: string): string {
+        let result = /resourceGroups\/([^/]+)\//.exec(resourceId);
+        return result[1];
+    }
+
+    public static createModuleConnectionString(hostName: string, deviceId: string, moduleId: string, sharedAccessKey: string): string {
+        return `HostName=${hostName};DeviceId=${deviceId};ModuleId=${moduleId};SharedAccessKey=${sharedAccessKey}`;
+    }
+
+    public static getDefaultTreeItems(): INode[] {
+        TelemetryClient.sendEvent("General.Load.DefaultTreeItems");
+        const items = [];
+        items.push(new CommandNode("-> Set IoT Hub Connection String", "azure-iot-toolkit.setIoTHubConnectionString"));
+        items.push(new CommandNode("-> Select IoT Hub", "azure-iot-toolkit.selectIoTHub"));
+        items.push(new CommandNode("-> Create IoT Hub", "azure-iot-toolkit.createIoTHub"));
+        return items;
+    }
+
+    public static getErrorMessageTreeItems(item: string, error: string): INode[] {
+        const items = [];
+        items.push(new InfoNode(`Failed to list ${item}`));
+        items.push(new InfoNode(`Error: ${error}`));
+        items.push(new InfoNode(`Try another IoT Hub?`));
+        items.push(...this.getDefaultTreeItems());
+        return items;
+    }
+
+    public static parseReportedSamplingMode(twin: any): boolean {
+        if (twin.properties.reported[Constants.DISTRIBUTED_TWIN_NAME].sampling_mode === undefined) {
+            return undefined;
+        }
+
+        return twin.properties.reported[Constants.DISTRIBUTED_TWIN_NAME].sampling_mode > 1;
+    }
+
+    public static parseReportedSamplingRate(twin: any): number {
+        return twin.properties.reported[Constants.DISTRIBUTED_TWIN_NAME].sampling_rate;
+    }
+
+    public static parseDesiredSamplingMode(twin: any): boolean {
+        if (twin.properties.desired[Constants.DISTRIBUTED_TWIN_NAME].sampling_mode === undefined) {
+            return undefined;
+        }
+
+        return twin.properties.desired[Constants.DISTRIBUTED_TWIN_NAME].sampling_mode > 1;
+    }
+
+    public static parseDesiredSamplingRate(twin: any): number {
+        return twin.properties.desired[Constants.DISTRIBUTED_TWIN_NAME].sampling_rate;
+    }
+
+    public static async getTwin(registry: iothub.Registry, deviceId: string): Promise<any> {
+        return new Promise((resolve, reject) => {
+            registry.getTwin(deviceId, async (err, twin) => {
+                if (err) {
+                    reject(err.message);
+                } else {
+                    resolve(twin);
+                }
+            });
+        });
+    }
+
+    private static async getFilteredDeviceList(iotHubConnectionString: string, onlyEdgeDevice: boolean): Promise<DeviceItem[]> {
+        if (onlyEdgeDevice) {
+            const [deviceList, edgeDeviceIdSet] = await Promise.all([Utility.getIoTDeviceList(iotHubConnectionString), Utility.getEdgeDeviceIdSet(iotHubConnectionString)]);
+            return deviceList.filter((device) => edgeDeviceIdSet.has(device.deviceId));
+        } else {
+            return Utility.getIoTDeviceList(iotHubConnectionString);
+        }
+    }
+
+    private static async getIoTDeviceList(iotHubConnectionString: string): Promise<DeviceItem[]> {
+        if (!iotHubConnectionString) {
+            return null;
+        }
+
+        const registry: Registry = Registry.fromConnectionString(iotHubConnectionString);
+        const devices: DeviceItem[] = [];
+        const hostName: string = Utility.getHostName(iotHubConnectionString);
+
+        return new Promise<DeviceItem[]>((resolve, reject) => {
+            registry.list((err, deviceList) => {
+                if (err) {
+                    reject(err);
+                } else {
+                    deviceList.forEach((device, index) => {
+                        let deviceConnectionString: string = "";
+                        if (device.authentication.SymmetricKey.primaryKey != null) {
+                            deviceConnectionString = DeviceConnectionString.createWithSharedAccessKey(hostName, device.deviceId,
+                                device.authentication.SymmetricKey.primaryKey);
+                        } else if (device.authentication.x509Thumbprint.primaryThumbprint != null) {
+                            deviceConnectionString = DeviceConnectionString.createWithX509Certificate(hostName, device.deviceId);
+                        }
+                        devices.push(new DeviceItem(device.deviceId,
+                            deviceConnectionString,
+                            null,
+                            device.connectionState.toString(),
+                            null));
+                    });
+                    resolve(devices.sort((a: DeviceItem, b: DeviceItem) => { return a.deviceId.localeCompare(b.deviceId); }));
+                }
+            });
+        });
+    }
+
+    private static async getEdgeDeviceIdSet(iotHubConnectionString: string): Promise<Set<string>> {
+        const edgeDevices = await Utility.queryDeviceTwins(iotHubConnectionString, true);
+        const set = new Set<string>();
+        for (const edgeDevice of edgeDevices) {
+            set.add(edgeDevice.deviceId);
+        }
+        return set;
+    }
+
+    private static async queryDeviceTwins(iotHubConnectionString: string, isEdge: boolean): Promise<Twin[]> {
+        const registry: Registry = Registry.fromConnectionString(iotHubConnectionString);
+        const query = registry.createQuery("SELECT * FROM DEVICES where capabilities.iotEdge=" + isEdge);
+        return ((await query.nextAsTwin()) as ResultWithIncomingMessage<Twin[]>).result;
+    }
+
+    private static showIoTHubInformationMessage(): void {
+        let config = Utility.getConfiguration();
+        let showIoTHubInfo = config.get<boolean>(Constants.ShowIoTHubInfoKey);
+        if (showIoTHubInfo) {
+            const GoToAzureRegistrationPage = "Go to Azure registration page";
+            const GoToAzureIoTHubPage = "Go to Azure IoT Hub page";
+            const DoNotShowAgain = "Don't show again";
+            vscode.window.showInformationMessage("Don't have Azure IoT Hub? Register a free Azure account to get a free one.",
+                GoToAzureRegistrationPage, GoToAzureIoTHubPage, DoNotShowAgain).then((selection) => {
+                    switch (selection) {
+                        case GoToAzureRegistrationPage:
+                            vscode.commands.executeCommand("vscode.open",
+                                vscode.Uri.parse(`https://azure.microsoft.com/en-us/free/?WT.mc_id=${Constants.CampaignID}`));
+                            TelemetryClient.sendEvent("General.Open.AzureRegistrationPage");
+                            break;
+                        case GoToAzureIoTHubPage:
+                            vscode.commands.executeCommand("vscode.open",
+                                vscode.Uri.parse(`https://docs.microsoft.com/en-us/azure/iot-hub/iot-hub-get-started?WT.mc_id=${Constants.CampaignID}`));
+                            TelemetryClient.sendEvent("General.Open.AzureIoTHubPage");
+                            break;
+                        case DoNotShowAgain:
+                            config.update(Constants.ShowIoTHubInfoKey, false, true);
+                            TelemetryClient.sendEvent("General.IoTHubInfo.DoNotShowAgain");
+                            break;
+                        default:
+                    }
+                });
+        }
+    }
+
+    private static isValidConnectionString(id: string, value: string): boolean {
+        if (!value) {
+            return false;
+        }
+        return Constants.ConnectionStringRegex[id].test(value);
+    }
+
+    private static getModuleRuntimeStatus(moduleId: string, modules): string {
+        if (modules && modules[moduleId]) {
+            return modules[moduleId].runtimeStatus;
+        } else {
+            return undefined;
+        }
+    }
+}