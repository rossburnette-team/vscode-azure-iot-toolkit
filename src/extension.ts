--- conflicted
+++ resolved
@@ -28,13 +28,8 @@
     TelemetryClient.initialize(context);
     TelemetryClient.sendEvent("extensionActivated");
 
-<<<<<<< HEAD
-    TelemetryClient.initialize(context);
-    Constants.initialize(context);
     activateDps(context);
 
-=======
->>>>>>> 2ff7966a
     let azureIoTExplorer = new AzureIoTExplorer(context);
     let deviceTree = new DeviceTree(context);
 
