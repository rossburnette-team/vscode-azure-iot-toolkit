--- conflicted
+++ resolved
@@ -1,387 +1,375 @@
-"use strict";
-import { ResourceManagementClient, ResourceModels, SubscriptionClient, SubscriptionModels } from "azure-arm-resource";
-import IoTHubClient = require("azure-arm-iothub");
-import * as clipboardy from "clipboardy";
-import * as vscode from "vscode";
-import { IotHubDescription } from "../node_modules/azure-arm-iothub/lib/models";
-import { AzureAccount, AzureLoginStatus, AzureResourceFilter, AzureSession } from "./azure-account.api";
-import { BaseExplorer } from "./baseExplorer";
-import { Constants } from "./constants";
-import { DeviceItem } from "./Model/DeviceItem";
-import { IotHubItem } from "./Model/IotHubItem";
-import { LocationItem } from "./Model/LocationItem";
-import { ResourceGroupItem } from "./Model/ResourceGroupItem";
-import { SubscriptionItem } from "./Model/SubscriptionItem";
-import { TelemetryClient } from "./telemetryClient";
-import { Utility } from "./utility";
-
-export class IoTHubResourceExplorer extends BaseExplorer {
-    private readonly accountApi: AzureAccount;
-
-    constructor(outputChannel: vscode.OutputChannel) {
-        super(outputChannel);
-        this.accountApi = vscode.extensions.getExtension<AzureAccount>("ms-vscode.azure-account")!.exports;
-    }
-
-<<<<<<< HEAD
-    public async createIoTHub(callByExternal: boolean = false, outputChannelExternal: vscode.OutputChannel = null): Promise<IotHubDescription> {
-=======
-    public async createIoTHub(callByExternal: boolean = false): Promise<IotHubDescription> {
->>>>>>> 2068218a
-        TelemetryClient.sendEvent(Constants.IoTHubAICreateStartEvent);
-
-        var channel : vscode.OutputChannel;
-        if(outputChannelExternal) {
-            channel = outputChannelExternal;
-        }
-        else {
-            channel = this._outputChannel;
-        }
-        channel.show();
-
-        if (!(await this.waitForLogin(this.createIoTHub))) {
-            return;
-        }
-
-        const subscriptionItem = await vscode.window.showQuickPick(
-            this.loadSubscriptionItems(this.accountApi),
-            { placeHolder: "Select a subscription to create your IoT Hub in...", ignoreFocusOut: true },
-        );
-        if (!subscriptionItem) {
-            return;
-        }
-
-        channel.appendLine(`Subscription selected: ${subscriptionItem.label}`);
-
-        const resourceGroupItem = await this.getOrCreateResourceGroup(subscriptionItem);
-        if (!resourceGroupItem) {
-            return;
-        }
-
-        channel.appendLine(`Resource Group selected: ${resourceGroupItem.label}`);
-
-        const locationItem = await vscode.window.showQuickPick(
-            this.getLocationItems(subscriptionItem),
-            { placeHolder: "Select a location to create your IoT Hub in...", ignoreFocusOut: true },
-        );
-        if (!locationItem) {
-            return;
-        }
-        channel.appendLine(`Location selected: ${locationItem.label}`);
-
-        const sku = await vscode.window.showQuickPick(
-            ["F1", "S1", "S2", "S3"],
-            { placeHolder: "Select SKU for your IoT Hub...", ignoreFocusOut: true },
-        );
-        if (!sku) {
-            return;
-        }
-        channel.appendLine(`SKU selected for your IoT Hub: ${sku}`);
-
-        const name = await this.getIoTHubName(subscriptionItem);
-        if (!name) {
-            return;
-        }
-        channel.appendLine(`Creating IoT Hub: ${name}`);
-        let intervalSetting = setInterval(() => {
-            channel.append('.');
-        }, 1000);
-
-        return vscode.window.withProgress({
-            title: `Creating IoT Hub '${name}'`,
-            location: vscode.ProgressLocation.Window,
-        }, async (progress) => {
-            const { session, subscription } = subscriptionItem;
-            const client = new IoTHubClient(session.credentials, subscription.subscriptionId);
-            const iotHubCreateParams = {
-                location: locationItem.location.name,
-                subscriptionid: subscription.subscriptionId,
-                resourcegroup: resourceGroupItem.resourceGroup.name,
-                sku:
-                    {
-                        name: sku,
-                        capacity: 1,
-                    },
-            };
-            return client.iotHubResource.createOrUpdate(resourceGroupItem.resourceGroup.name, name, iotHubCreateParams)
-                .then(async (iotHubDescription) => {
-                    const newIotHubConnectionString = await this.getIoTHubConnectionString(subscriptionItem, iotHubDescription);
-<<<<<<< HEAD
-                    clearInterval(intervalSetting);
-                    channel.appendLine('');
-=======
->>>>>>> 2068218a
-                    if (!callByExternal) {
-                        const currentIotHubConnectionString = Utility.getConnectionStringWithId(Constants.IotHubConnectionStringKey);
-                        if (currentIotHubConnectionString) {
-                            vscode.window.showInformationMessage<vscode.MessageItem>(`IoT Hub '${name}' is created. Do you want to refresh device list using this IoT Hub?`,
-                                { title: "Yes" },
-                                { title: "No", isCloseAffordance: true },
-                            ).then((selection) => {
-                                if (selection.title === "Yes") {
-                                    this.updateIoTHubConnectionString(newIotHubConnectionString);
-                                }
-                            });
-                        } else {
-                            vscode.window.showInformationMessage(`IoT Hub '${name}' is created.`);
-                            this.updateIoTHubConnectionString(newIotHubConnectionString);
-                        }
-                    }
-                    (iotHubDescription as any).iotHubConnectionString = newIotHubConnectionString;
-                    TelemetryClient.sendEvent(Constants.IoTHubAICreateDoneEvent, { Result: "Success" });
-                    return iotHubDescription;
-                })
-                .catch((err) => {
-<<<<<<< HEAD
-                    clearInterval(intervalSetting);
-                    channel.appendLine('');
-                    vscode.window.showErrorMessage(err.message);
-                    TelemetryClient.sendEvent(Constants.IoTHubAICreateDoneEvent, { Result: "Fail", Message: err.message });
-=======
-                    let errorMessage: string;
-                    if (err.message) {
-                        errorMessage = err.message;
-                    } else if (err.body && err.body.message) {
-                        errorMessage = err.body.message;
-                    } else {
-                        errorMessage = "Error occurred when creating IoT Hub.";
-                    }
-                    vscode.window.showErrorMessage(errorMessage);
-                    TelemetryClient.sendEvent(Constants.IoTHubAICreateDoneEvent, { Result: "Fail", Message: errorMessage });
->>>>>>> 2068218a
-                    return Promise.reject(err);
-                });
-        });
-    }
-
-    public async selectIoTHub(callByExternal: boolean = false): Promise<IotHubDescription> {
-        TelemetryClient.sendEvent("General.Select.IoTHub.Start");
-        if (!(await this.waitForLogin(this.selectIoTHub))) {
-            return;
-        }
-        TelemetryClient.sendEvent("General.Select.Subscription.Start");
-        const subscriptionItems = this.loadSubscriptionItems(this.accountApi);
-        const subscriptionItem = await vscode.window.showQuickPick(subscriptionItems, { placeHolder: "Select Subscription", ignoreFocusOut: true });
-        if (subscriptionItem) {
-            TelemetryClient.sendEvent("General.Select.Subscription.Done");
-            const iotHubItems = this.loadIoTHubItems(subscriptionItem);
-            const iotHubItem = await vscode.window.showQuickPick(iotHubItems, { placeHolder: "Select IoT Hub", ignoreFocusOut: true });
-            if (iotHubItem) {
-                if (!callByExternal) {
-                    vscode.window.showInformationMessage(`Selected IoT Hub [${iotHubItem.label}]. Refreshing the device list...`);
-                }
-                const iotHubConnectionString = await this.getIoTHubConnectionString(subscriptionItem, iotHubItem.iotHubDescription);
-                if (!callByExternal) {
-                    await this.updateIoTHubConnectionString(iotHubConnectionString);
-                }
-                (iotHubItem.iotHubDescription as any).iotHubConnectionString = iotHubConnectionString;
-                TelemetryClient.sendEvent("AZ.Select.IoTHub.Done");
-                return iotHubItem.iotHubDescription;
-            }
-        }
-    }
-
-    public copyIoTHubConnectionString() {
-        TelemetryClient.sendEvent("AZ.Copy.IotHubConnectionString");
-        const iotHubConnectionString = Utility.getConnectionStringWithId(Constants.IotHubConnectionStringKey);
-        if (iotHubConnectionString) {
-            clipboardy.write(iotHubConnectionString);
-        }
-    }
-
-    public async copyDeviceConnectionString(deviceItem: DeviceItem) {
-        deviceItem = await Utility.getInputDevice(deviceItem, "AZ.Copy.DeviceConnectionString");
-        if (deviceItem && deviceItem.connectionString) {
-            clipboardy.write(deviceItem.connectionString);
-        }
-    }
-
-    private async waitForLogin(callback): Promise<boolean> {
-        if (!(await this.accountApi.waitForLogin())) {
-            TelemetryClient.sendEvent("General.AskForAzureLogin");
-            const subscription = this.accountApi.onStatusChanged(() => {
-                subscription.dispose();
-                callback = callback.bind(this);
-                callback();
-            });
-            vscode.commands.executeCommand("azure-account.askForLogin");
-            return false;
-        } else {
-            return true;
-        }
-    }
-
-    private async loadSubscriptionItems(api: AzureAccount) {
-        const subscriptionItems: SubscriptionItem[] = [];
-        for (const session of api.sessions) {
-            const credentials = session.credentials;
-            const subscriptionClient = new SubscriptionClient(credentials);
-            const subscriptions = await this.listAll(subscriptionClient.subscriptions, subscriptionClient.subscriptions.list());
-            subscriptionItems.push(...subscriptions.map((subscription) => new SubscriptionItem(subscription, session)));
-        }
-        subscriptionItems.sort((a, b) => a.label.localeCompare(b.label));
-        TelemetryClient.sendEvent("General.Load.Subscription", { SubscriptionCount: subscriptionItems.length.toString() });
-        return subscriptionItems;
-    }
-
-    private async loadIoTHubItems(subscriptionItem: SubscriptionItem) {
-        const iotHubItems: IotHubItem[] = [];
-        const { session, subscription } = subscriptionItem;
-        const client = new IoTHubClient(session.credentials, subscription.subscriptionId);
-        const iotHubs = await client.iotHubResource.listBySubscription();
-        iotHubItems.push(...iotHubs.map((iotHub) => new IotHubItem(iotHub)));
-        iotHubItems.sort((a, b) => a.label.localeCompare(b.label));
-        TelemetryClient.sendEvent("General.Load.IoTHub", { IoTHubCount: iotHubItems.length.toString() });
-        return iotHubItems;
-    }
-
-    private async updateIoTHubConnectionString(iotHubConnectionString: string) {
-        const config = Utility.getConfiguration();
-        await config.update(Constants.IotHubConnectionStringKey, iotHubConnectionString, true);
-        vscode.commands.executeCommand("azure-iot-toolkit.refresh");
-    }
-
-    private async getIoTHubConnectionString(subscriptionItem: SubscriptionItem, iotHubDescription: IotHubDescription) {
-        const { session, subscription } = subscriptionItem;
-        const client = new IoTHubClient(session.credentials, subscription.subscriptionId);
-        return client.iotHubResource.getKeysForKeyName(iotHubDescription.resourcegroup, iotHubDescription.name, "iothubowner").then((result) => {
-            return `HostName=${iotHubDescription.properties.hostName};SharedAccessKeyName=${result.keyName};SharedAccessKey=${result.primaryKey}`;
-        });
-    }
-
-    private async listAll<T>(client: { listNext(nextPageLink: string): Promise<IPartialList<T>>; }, first: Promise<IPartialList<T>>): Promise<T[]> {
-        const all: T[] = [];
-        for (let list = await first; list.length || list.nextLink; list = list.nextLink ? await client.listNext(list.nextLink) : []) {
-            all.push(...list);
-        }
-        return all;
-    }
-
-    private async getOrCreateResourceGroup(subscriptionItem: SubscriptionItem): Promise<ResourceGroupItem> {
-        const pick = await vscode.window.showQuickPick(
-            this.getResourceGroupItems(subscriptionItem),
-            { placeHolder: "Select a resource group to create your IoT Hub in...", ignoreFocusOut: true },
-        );
-
-        if (pick) {
-            if (pick instanceof (ResourceGroupItem)) {
-                return pick;
-            } else {
-                const newGroup = await this.createResourceGroup(subscriptionItem);
-                if (newGroup) {
-                    return new ResourceGroupItem(newGroup);
-                }
-            }
-        }
-        return null;
-    }
-
-    private async getResourceGroupItems(subscriptionItem: SubscriptionItem): Promise<vscode.QuickPickItem[]> {
-        const resourceManagementClient = new ResourceManagementClient(subscriptionItem.session.credentials, subscriptionItem.subscription.subscriptionId);
-        const resourceGroups = await resourceManagementClient.resourceGroups.list();
-        let resourceGroupItems: vscode.QuickPickItem[] = [{
-            label: "$(plus) Create Resource Group",
-            description: null,
-        }];
-        return resourceGroupItems.concat(resourceGroups.map((resourceGroup) => new ResourceGroupItem(resourceGroup)));
-    }
-
-    private async getLocationItems(subscriptionItem: SubscriptionItem): Promise<LocationItem[]> {
-        const subscriptionClient = new SubscriptionClient(subscriptionItem.session.credentials);
-        const locations = await subscriptionClient.subscriptions.listLocations(subscriptionItem.subscription.subscriptionId);
-        return locations.map((location) => new LocationItem(location));
-    }
-
-    private async getIoTHubName(subscriptionItem: SubscriptionItem): Promise<string> {
-        const client = new IoTHubClient(subscriptionItem.session.credentials, subscriptionItem.subscription.subscriptionId);
-
-        while (true) {
-            const accountName = await vscode.window.showInputBox({
-                placeHolder: "IoT Hub name",
-                prompt: "Provide IoT Hub name",
-                validateInput: this.validateIoTHubName,
-                ignoreFocusOut: true,
-            });
-
-            if (!accountName) {
-                // If the user escaped the input box, exit the while loop
-                break;
-            }
-
-            try {
-                const nameAvailable = (await client.iotHubResource.checkNameAvailability(accountName)).nameAvailable;
-                if (nameAvailable) {
-                    return accountName;
-                } else {
-                    await vscode.window.showErrorMessage(`IoT Hub name '${accountName}' is not available.`);
-                }
-            } catch (error) {
-                await vscode.window.showErrorMessage(error.message);
-            }
-        }
-    }
-
-    private validateIoTHubName(name: string): string {
-        const min = 3;
-        const max = 50;
-        if (name.length < min || name.length > max) {
-            return `The name must be between ${min} and ${max} characters long.`;
-        }
-        if (name.match(/[^a-zA-Z0-9-]/)) {
-            return "The name must contain only alphanumeric characters or -";
-        }
-        if (name.startsWith("-")) {
-            return "The name must not start with -";
-        }
-        if (name.endsWith("-")) {
-            return "The name must not end with -";
-        }
-        return null;
-    }
-
-    private async createResourceGroup(subscriptionItem: SubscriptionItem): Promise<ResourceModels.ResourceGroup> {
-        const resourceGroupName = await vscode.window.showInputBox({
-            placeHolder: "Resource Group Name",
-            prompt: "Provide a resource group name",
-            validateInput: this.validateResourceGroupName,
-            ignoreFocusOut: true,
-        });
-
-        if (resourceGroupName) {
-            const locationItem = await vscode.window.showQuickPick(
-                this.getLocationItems(subscriptionItem),
-                { placeHolder: "Select a location to create your Resource Group in...", ignoreFocusOut: true },
-            );
-
-            if (locationItem) {
-                return vscode.window.withProgress({
-                    title: `Creating resource group '${resourceGroupName}'`,
-                    location: vscode.ProgressLocation.Window,
-                }, async (progress) => {
-                    const resourceManagementClient = new ResourceManagementClient(subscriptionItem.session.credentials, subscriptionItem.subscription.subscriptionId);
-                    return resourceManagementClient.resourceGroups.createOrUpdate(resourceGroupName, { location: locationItem.location.name });
-                });
-            }
-        }
-        return null;
-    }
-
-    private validateResourceGroupName(name: string): string {
-        const min = 1;
-        const max = 90;
-        if (name.length < min || name.length > max) {
-            return `The name must be between ${min} and ${max} characters long.`;
-        }
-        if (name.match(/[^a-zA-Z0-9\.\_\-\(\)]/)) {
-            return "The name must contain only alphanumeric characters or the symbols ._-()";
-        }
-        if (name.endsWith(".")) {
-            return "The name must not end in a period.";
-        }
-        return null;
-    }
-}
-
-interface IPartialList<T> extends Array<T> {
-    nextLink?: string;
-}
+"use strict";
+import { ResourceManagementClient, ResourceModels, SubscriptionClient, SubscriptionModels } from "azure-arm-resource";
+import IoTHubClient = require("azure-arm-iothub");
+import * as clipboardy from "clipboardy";
+import * as vscode from "vscode";
+import { IotHubDescription } from "../node_modules/azure-arm-iothub/lib/models";
+import { AzureAccount, AzureLoginStatus, AzureResourceFilter, AzureSession } from "./azure-account.api";
+import { BaseExplorer } from "./baseExplorer";
+import { Constants } from "./constants";
+import { DeviceItem } from "./Model/DeviceItem";
+import { IotHubItem } from "./Model/IotHubItem";
+import { LocationItem } from "./Model/LocationItem";
+import { ResourceGroupItem } from "./Model/ResourceGroupItem";
+import { SubscriptionItem } from "./Model/SubscriptionItem";
+import { TelemetryClient } from "./telemetryClient";
+import { Utility } from "./utility";
+
+export class IoTHubResourceExplorer extends BaseExplorer {
+    private readonly accountApi: AzureAccount;
+
+    constructor(outputChannel: vscode.OutputChannel) {
+        super(outputChannel);
+        this.accountApi = vscode.extensions.getExtension<AzureAccount>("ms-vscode.azure-account")!.exports;
+    }
+
+    public async createIoTHub(callByExternal: boolean = false, outputChannelExternal: vscode.OutputChannel = null): Promise<IotHubDescription> {
+        TelemetryClient.sendEvent(Constants.IoTHubAICreateStartEvent);
+
+        var channel : vscode.OutputChannel;
+        if(outputChannelExternal) {
+            channel = outputChannelExternal;
+        }
+        else {
+            channel = this._outputChannel;
+        }
+        channel.show();
+
+        if (!(await this.waitForLogin(this.createIoTHub))) {
+            return;
+        }
+
+        const subscriptionItem = await vscode.window.showQuickPick(
+            this.loadSubscriptionItems(this.accountApi),
+            { placeHolder: "Select a subscription to create your IoT Hub in...", ignoreFocusOut: true },
+        );
+        if (!subscriptionItem) {
+            return;
+        }
+
+        channel.appendLine(`Subscription selected: ${subscriptionItem.label}`);
+
+        const resourceGroupItem = await this.getOrCreateResourceGroup(subscriptionItem);
+        if (!resourceGroupItem) {
+            return;
+        }
+
+        channel.appendLine(`Resource Group selected: ${resourceGroupItem.label}`);
+
+        const locationItem = await vscode.window.showQuickPick(
+            this.getLocationItems(subscriptionItem),
+            { placeHolder: "Select a location to create your IoT Hub in...", ignoreFocusOut: true },
+        );
+        if (!locationItem) {
+            return;
+        }
+        channel.appendLine(`Location selected: ${locationItem.label}`);
+
+        const sku = await vscode.window.showQuickPick(
+            ["F1", "S1", "S2", "S3"],
+            { placeHolder: "Select SKU for your IoT Hub...", ignoreFocusOut: true },
+        );
+        if (!sku) {
+            return;
+        }
+        channel.appendLine(`SKU selected for your IoT Hub: ${sku}`);
+
+        const name = await this.getIoTHubName(subscriptionItem);
+        if (!name) {
+            return;
+        }
+        channel.appendLine(`Creating IoT Hub: ${name}`);
+        let intervalSetting = setInterval(() => {
+            channel.append('.');
+        }, 1000);
+
+        return vscode.window.withProgress({
+            title: `Creating IoT Hub '${name}'`,
+            location: vscode.ProgressLocation.Window,
+        }, async (progress) => {
+            const { session, subscription } = subscriptionItem;
+            const client = new IoTHubClient(session.credentials, subscription.subscriptionId);
+            const iotHubCreateParams = {
+                location: locationItem.location.name,
+                subscriptionid: subscription.subscriptionId,
+                resourcegroup: resourceGroupItem.resourceGroup.name,
+                sku:
+                    {
+                        name: sku,
+                        capacity: 1,
+                    },
+            };
+            return client.iotHubResource.createOrUpdate(resourceGroupItem.resourceGroup.name, name, iotHubCreateParams)
+                .then(async (iotHubDescription) => {
+                    const newIotHubConnectionString = await this.getIoTHubConnectionString(subscriptionItem, iotHubDescription);
+                    if (!callByExternal) {
+                        const currentIotHubConnectionString = Utility.getConnectionStringWithId(Constants.IotHubConnectionStringKey);
+                        clearInterval(intervalSetting);
+                        channel.appendLine('');
+                        if (currentIotHubConnectionString) {
+                            vscode.window.showInformationMessage<vscode.MessageItem>(`IoT Hub '${name}' is created. Do you want to refresh device list using this IoT Hub?`,
+                                { title: "Yes" },
+                                { title: "No", isCloseAffordance: true },
+                            ).then((selection) => {
+                                if (selection.title === "Yes") {
+                                    this.updateIoTHubConnectionString(newIotHubConnectionString);
+                                }
+                            });
+                        } else {
+                            vscode.window.showInformationMessage(`IoT Hub '${name}' is created.`);
+                            this.updateIoTHubConnectionString(newIotHubConnectionString);
+                        }
+                    }
+                    (iotHubDescription as any).iotHubConnectionString = newIotHubConnectionString;
+                    TelemetryClient.sendEvent(Constants.IoTHubAICreateDoneEvent, { Result: "Success" });
+                    return iotHubDescription;
+                })
+                .catch((err) => {
+                    let errorMessage: string;
+                    if (err.message) {
+                        errorMessage = err.message;
+                    } else if (err.body && err.body.message) {
+                        errorMessage = err.body.message;
+                    } else {
+                        errorMessage = "Error occurred when creating IoT Hub.";
+                    }
+                    clearInterval(intervalSetting);
+                    channel.appendLine('');
+                    vscode.window.showErrorMessage(err.message);
+                    TelemetryClient.sendEvent(Constants.IoTHubAICreateDoneEvent, { Result: "Fail", Message: err.message });
+                    return Promise.reject(err);
+                });
+        });
+    }
+
+    public async selectIoTHub(callByExternal: boolean = false): Promise<IotHubDescription> {
+        TelemetryClient.sendEvent("General.Select.IoTHub.Start");
+        if (!(await this.waitForLogin(this.selectIoTHub))) {
+            return;
+        }
+        TelemetryClient.sendEvent("General.Select.Subscription.Start");
+        const subscriptionItems = this.loadSubscriptionItems(this.accountApi);
+        const subscriptionItem = await vscode.window.showQuickPick(subscriptionItems, { placeHolder: "Select Subscription", ignoreFocusOut: true });
+        if (subscriptionItem) {
+            TelemetryClient.sendEvent("General.Select.Subscription.Done");
+            const iotHubItems = this.loadIoTHubItems(subscriptionItem);
+            const iotHubItem = await vscode.window.showQuickPick(iotHubItems, { placeHolder: "Select IoT Hub", ignoreFocusOut: true });
+            if (iotHubItem) {
+                if (!callByExternal) {
+                    vscode.window.showInformationMessage(`Selected IoT Hub [${iotHubItem.label}]. Refreshing the device list...`);
+                }
+                const iotHubConnectionString = await this.getIoTHubConnectionString(subscriptionItem, iotHubItem.iotHubDescription);
+                if (!callByExternal) {
+                    await this.updateIoTHubConnectionString(iotHubConnectionString);
+                }
+                (iotHubItem.iotHubDescription as any).iotHubConnectionString = iotHubConnectionString;
+                TelemetryClient.sendEvent("AZ.Select.IoTHub.Done");
+                return iotHubItem.iotHubDescription;
+            }
+        }
+    }
+
+    public copyIoTHubConnectionString() {
+        TelemetryClient.sendEvent("AZ.Copy.IotHubConnectionString");
+        const iotHubConnectionString = Utility.getConnectionStringWithId(Constants.IotHubConnectionStringKey);
+        if (iotHubConnectionString) {
+            clipboardy.write(iotHubConnectionString);
+        }
+    }
+
+    public async copyDeviceConnectionString(deviceItem: DeviceItem) {
+        deviceItem = await Utility.getInputDevice(deviceItem, "AZ.Copy.DeviceConnectionString");
+        if (deviceItem && deviceItem.connectionString) {
+            clipboardy.write(deviceItem.connectionString);
+        }
+    }
+
+    private async waitForLogin(callback): Promise<boolean> {
+        if (!(await this.accountApi.waitForLogin())) {
+            TelemetryClient.sendEvent("General.AskForAzureLogin");
+            const subscription = this.accountApi.onStatusChanged(() => {
+                subscription.dispose();
+                callback = callback.bind(this);
+                callback();
+            });
+            vscode.commands.executeCommand("azure-account.askForLogin");
+            return false;
+        } else {
+            return true;
+        }
+    }
+
+    private async loadSubscriptionItems(api: AzureAccount) {
+        const subscriptionItems: SubscriptionItem[] = [];
+        for (const session of api.sessions) {
+            const credentials = session.credentials;
+            const subscriptionClient = new SubscriptionClient(credentials);
+            const subscriptions = await this.listAll(subscriptionClient.subscriptions, subscriptionClient.subscriptions.list());
+            subscriptionItems.push(...subscriptions.map((subscription) => new SubscriptionItem(subscription, session)));
+        }
+        subscriptionItems.sort((a, b) => a.label.localeCompare(b.label));
+        TelemetryClient.sendEvent("General.Load.Subscription", { SubscriptionCount: subscriptionItems.length.toString() });
+        return subscriptionItems;
+    }
+
+    private async loadIoTHubItems(subscriptionItem: SubscriptionItem) {
+        const iotHubItems: IotHubItem[] = [];
+        const { session, subscription } = subscriptionItem;
+        const client = new IoTHubClient(session.credentials, subscription.subscriptionId);
+        const iotHubs = await client.iotHubResource.listBySubscription();
+        iotHubItems.push(...iotHubs.map((iotHub) => new IotHubItem(iotHub)));
+        iotHubItems.sort((a, b) => a.label.localeCompare(b.label));
+        TelemetryClient.sendEvent("General.Load.IoTHub", { IoTHubCount: iotHubItems.length.toString() });
+        return iotHubItems;
+    }
+
+    private async updateIoTHubConnectionString(iotHubConnectionString: string) {
+        const config = Utility.getConfiguration();
+        await config.update(Constants.IotHubConnectionStringKey, iotHubConnectionString, true);
+        vscode.commands.executeCommand("azure-iot-toolkit.refresh");
+    }
+
+    private async getIoTHubConnectionString(subscriptionItem: SubscriptionItem, iotHubDescription: IotHubDescription) {
+        const { session, subscription } = subscriptionItem;
+        const client = new IoTHubClient(session.credentials, subscription.subscriptionId);
+        return client.iotHubResource.getKeysForKeyName(iotHubDescription.resourcegroup, iotHubDescription.name, "iothubowner").then((result) => {
+            return `HostName=${iotHubDescription.properties.hostName};SharedAccessKeyName=${result.keyName};SharedAccessKey=${result.primaryKey}`;
+        });
+    }
+
+    private async listAll<T>(client: { listNext(nextPageLink: string): Promise<IPartialList<T>>; }, first: Promise<IPartialList<T>>): Promise<T[]> {
+        const all: T[] = [];
+        for (let list = await first; list.length || list.nextLink; list = list.nextLink ? await client.listNext(list.nextLink) : []) {
+            all.push(...list);
+        }
+        return all;
+    }
+
+    private async getOrCreateResourceGroup(subscriptionItem: SubscriptionItem): Promise<ResourceGroupItem> {
+        const pick = await vscode.window.showQuickPick(
+            this.getResourceGroupItems(subscriptionItem),
+            { placeHolder: "Select a resource group to create your IoT Hub in...", ignoreFocusOut: true },
+        );
+
+        if (pick) {
+            if (pick instanceof (ResourceGroupItem)) {
+                return pick;
+            } else {
+                const newGroup = await this.createResourceGroup(subscriptionItem);
+                if (newGroup) {
+                    return new ResourceGroupItem(newGroup);
+                }
+            }
+        }
+        return null;
+    }
+
+    private async getResourceGroupItems(subscriptionItem: SubscriptionItem): Promise<vscode.QuickPickItem[]> {
+        const resourceManagementClient = new ResourceManagementClient(subscriptionItem.session.credentials, subscriptionItem.subscription.subscriptionId);
+        const resourceGroups = await resourceManagementClient.resourceGroups.list();
+        let resourceGroupItems: vscode.QuickPickItem[] = [{
+            label: "$(plus) Create Resource Group",
+            description: null,
+        }];
+        return resourceGroupItems.concat(resourceGroups.map((resourceGroup) => new ResourceGroupItem(resourceGroup)));
+    }
+
+    private async getLocationItems(subscriptionItem: SubscriptionItem): Promise<LocationItem[]> {
+        const subscriptionClient = new SubscriptionClient(subscriptionItem.session.credentials);
+        const locations = await subscriptionClient.subscriptions.listLocations(subscriptionItem.subscription.subscriptionId);
+        return locations.map((location) => new LocationItem(location));
+    }
+
+    private async getIoTHubName(subscriptionItem: SubscriptionItem): Promise<string> {
+        const client = new IoTHubClient(subscriptionItem.session.credentials, subscriptionItem.subscription.subscriptionId);
+
+        while (true) {
+            const accountName = await vscode.window.showInputBox({
+                placeHolder: "IoT Hub name",
+                prompt: "Provide IoT Hub name",
+                validateInput: this.validateIoTHubName,
+                ignoreFocusOut: true,
+            });
+
+            if (!accountName) {
+                // If the user escaped the input box, exit the while loop
+                break;
+            }
+
+            try {
+                const nameAvailable = (await client.iotHubResource.checkNameAvailability(accountName)).nameAvailable;
+                if (nameAvailable) {
+                    return accountName;
+                } else {
+                    await vscode.window.showErrorMessage(`IoT Hub name '${accountName}' is not available.`);
+                }
+            } catch (error) {
+                await vscode.window.showErrorMessage(error.message);
+            }
+        }
+    }
+
+    private validateIoTHubName(name: string): string {
+        const min = 3;
+        const max = 50;
+        if (name.length < min || name.length > max) {
+            return `The name must be between ${min} and ${max} characters long.`;
+        }
+        if (name.match(/[^a-zA-Z0-9-]/)) {
+            return "The name must contain only alphanumeric characters or -";
+        }
+        if (name.startsWith("-")) {
+            return "The name must not start with -";
+        }
+        if (name.endsWith("-")) {
+            return "The name must not end with -";
+        }
+        return null;
+    }
+
+    private async createResourceGroup(subscriptionItem: SubscriptionItem): Promise<ResourceModels.ResourceGroup> {
+        const resourceGroupName = await vscode.window.showInputBox({
+            placeHolder: "Resource Group Name",
+            prompt: "Provide a resource group name",
+            validateInput: this.validateResourceGroupName,
+            ignoreFocusOut: true,
+        });
+
+        if (resourceGroupName) {
+            const locationItem = await vscode.window.showQuickPick(
+                this.getLocationItems(subscriptionItem),
+                { placeHolder: "Select a location to create your Resource Group in...", ignoreFocusOut: true },
+            );
+
+            if (locationItem) {
+                return vscode.window.withProgress({
+                    title: `Creating resource group '${resourceGroupName}'`,
+                    location: vscode.ProgressLocation.Window,
+                }, async (progress) => {
+                    const resourceManagementClient = new ResourceManagementClient(subscriptionItem.session.credentials, subscriptionItem.subscription.subscriptionId);
+                    return resourceManagementClient.resourceGroups.createOrUpdate(resourceGroupName, { location: locationItem.location.name });
+                });
+            }
+        }
+        return null;
+    }
+
+    private validateResourceGroupName(name: string): string {
+        const min = 1;
+        const max = 90;
+        if (name.length < min || name.length > max) {
+            return `The name must be between ${min} and ${max} characters long.`;
+        }
+        if (name.match(/[^a-zA-Z0-9\.\_\-\(\)]/)) {
+            return "The name must contain only alphanumeric characters or the symbols ._-()";
+        }
+        if (name.endsWith(".")) {
+            return "The name must not end in a period.";
+        }
+        return null;
+    }
+}
+
+interface IPartialList<T> extends Array<T> {
+    nextLink?: string;
+}